--- conflicted
+++ resolved
@@ -126,14 +126,10 @@
 	w.Bool(j.DimensionInfo.DebugType)
 	w.Bool(j.DimensionInfo.Flat)
 	if c.Protocol.GreaterEqual(version.Minecraft_1_19) {
-<<<<<<< HEAD
-		j.LastDeadPosition.encode(wr)
-=======
 		err = j.LastDeathPosition.encode(wr)
 		if err != nil {
 			return err
 		}
->>>>>>> aff012fd
 	}
 	if c.Protocol.GreaterEqual(version.Minecraft_1_20) {
 		w.VarInt(j.PortalCooldown)
