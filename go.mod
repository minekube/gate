--- conflicted
+++ resolved
@@ -40,11 +40,7 @@
 	golang.org/x/sync v0.9.0
 	golang.org/x/text v0.20.0
 	golang.org/x/time v0.8.0
-<<<<<<< HEAD
-	google.golang.org/grpc v1.68.0
-=======
 	google.golang.org/grpc v1.69.0
->>>>>>> be6795d8
 	google.golang.org/protobuf v1.35.2
 	gopkg.in/yaml.v3 v3.0.1
 )
